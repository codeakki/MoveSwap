--- conflicted
+++ resolved
@@ -29,16 +29,6 @@
 │   ├── ethereum/
 │   │   └── HTLC.sol           # Ethereum Hash Time Lock Contracts contract
 │   └── sui/
-<<<<<<< HEAD
-│       └── sources/
-│           └── htlc.move      # Sui Move Hash Time Lock Contracts contract
-├── examples/
-│   ├── eth_sui_swap.ts        # Complete atomic swap implementation
-│   └── create_htcl.ts         # Individual Hash Time Lock Contracts creation utility
-├── config.json               # Contract addresses and configuration
-├── .env.example              # Environment variables template
-└── package.json              # Dependencies and scripts
-=======
 │       ├── sources/
 │       │   └── htlc.move      # Sui Move HTLC contract
 │       ├── Move.toml          # Sui package configuration
@@ -61,7 +51,6 @@
 ├── package.json              # Main project dependencies
 ├── hardhat.config.js         # Hardhat configuration
 └── README.md                 # This documentation
->>>>>>> a292a97f
 ```
 
 ## 🎯 Key Features
